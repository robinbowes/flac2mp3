--- conflicted
+++ resolved
@@ -393,14 +393,10 @@
 
 sub showusage {
   print <<"EOT";
-<<<<<<< HEAD
 Usage: $0 <options> <flacdir> <mp3dir>
 
 Options:
     --pretend        Don't actually do anything
-=======
-Usage: $0 [--pretend] [--quiet] [--debug] [--tagsonly] [--force] [--tagdiff] [--noskipfile] [--skipfilename=<filename>] [--lameargs='parameter-list'] <flacdir> <mp3dir>    --pretend        Don't actually do anything
->>>>>>> 46ad834a
     --quiet          Disable informational output to stdout
     --debug          Enable debugging output. For developers only!
     --tagsonly       Don't do any transcoding - just update tags
@@ -451,7 +447,6 @@
 
 sub read_flac_tags {
   my $source = shift;
-<<<<<<< HEAD
 
   # create object to access flac tags
   my $source_header = Audio::FLAC::Header->new($source);
@@ -473,29 +468,6 @@
     $source_tags->{'PIC'} = $allsrcpictures;
   }
 
-=======
-
-  # create object to access flac tags
-  my $source_header = Audio::FLAC::Header->new($source);
-
-  # get tags from flac file
-  my $source_tags = $source_header->tags();
-
-  # convert all tagnames to upper case
-  %$source_tags = map { uc $_ => $source_tags->{$_} } keys %$source_tags;
-  $Options{debug} && msg "Tags from source file:\n" . Dumper $source_tags;
-
-  # get MD5 checksdum from flac file and add to srcframes hash
-  $source_tags->{'MD5'} = $source_header->info('MD5CHECKSUM');
-
-# if present, add album art to srcframes hash:
-# get picture data from flac file and
-# proceed if a picture metadata block is found (i.e. a valid ref was returned)
-  if ( ref( my $allsrcpictures = $source_header->picture('all') ) ) {
-    $source_tags->{'PIC'} = $allsrcpictures;
-  }
-
->>>>>>> 46ad834a
   return $source_tags;
 }
 
@@ -537,7 +509,6 @@
           carp "Unexpected source frame data type returned";
         }
       }
-<<<<<<< HEAD
     }
   }
 
@@ -549,19 +520,6 @@
       $tags_to_update{'TRACKNUMBER'} = $fixeduptracknumber;
     }
   }
-=======
-    }
-  }
-
-  # Fix up TRACKNUMBER
-  if ( $tags_to_update{'TRACKNUMBER'} ) {
-    my $fixeduptracknumber =
-      fixUpTrackNumber( $tags_to_update{'TRACKNUMBER'} );
-    if ( $fixeduptracknumber ne $tags_to_update{'TRACKNUMBER'} ) {
-      $tags_to_update{'TRACKNUMBER'} = $fixeduptracknumber;
-    }
-  }
->>>>>>> 46ad834a
 
   if ( $Options{debug} ) {
     msg("Tags we know how to deal with from source file:");
@@ -599,7 +557,6 @@
     $Options{debug} && msg("Comparing tags");
 
     # Compare tags; build hash of changed tags;
-<<<<<<< HEAD
 
     my $mp3  = MP3::Tag->new($destfilename);
     my @tags = $mp3->get_tags;
@@ -653,61 +610,6 @@
               if ( $frame eq 'MD5' ) {
                 $pflags{md5} = ( $frames_to_update{'MD5'} ne $dest_text );
 
-=======
-
-    my $mp3  = MP3::Tag->new($destfilename);
-    my @tags = $mp3->get_tags;
-    $Options{debug} && msg( Dumper @tags );
-    my $ID3v2 = $mp3->{"ID3v2"};
-
-    # If an ID3v2 tag is found
-    if ( defined $ID3v2 ) {
-
-      $Options{debug} && msg("ID3v2 tag found");
-
-      # loop over all valid destfile frames
-      foreach my $frame ( keys %MP3frames ) {
-
-        $Options{debug} && msg("frame is '$frame'");
-
-        # To do: Check the frame is valid
-        # Specifically, make sure the GENRE is one of the standard ID3 tags
-        my $method = $MP3frames{$frame};
-
-        $Options{debug} && msg("method is '$method'");
-
-        # Check for tag in destfile
-        # 'intact' option makes sure that any embedded '\0' are not mangled
-        # This is needed now we can handle multiple tags of the same type
-        my ( $tagname, @info ) = $ID3v2->get_frames( $method, 'intact' );
-
-        $Options{debug}
-          && msg( "values from id3v2 tags:\n" . Dumper \$tagname, \@info );
-
-        # Compare album art
-        if ( $frame eq 'PIC' ) {
-          $pflags{tags} =
-            compare_src_dest_picture_data( $frames_to_update{'PIC'},
-            \@info, $destfilename );
-          next;    # don't do any more processing on the picture frame
-        }
-
-        my $dest_text = '';
-
-        # check for complex frame (e.g. Comments)
-      TAGLOOP:
-        foreach my $tag_info (@info) {
-          if ( ref($tag_info) ) {
-            my $cfname =
-              $MP3frametexts{$frame} || '';    # we may not know $frame
-            my $cfkey = $Complex_Frame_Keys{$method};
-
-            if ( $$tag_info{$cfkey} eq $cfname ) {
-              $dest_text = $$tag_info{'Text'};
-              if ( $frame eq 'MD5' ) {
-                $pflags{md5} = ( $frames_to_update{'MD5'} ne $dest_text );
-
->>>>>>> 46ad834a
                 if ( $Options{debug} ) {
                   msg( "\$pflags{md5} is "
                       . ( $pflags{md5} ? 'set' : 'not set' ) );
@@ -758,7 +660,6 @@
       $pflags{tags} = 1;
     }
   }
-<<<<<<< HEAD
 
   if ( $Options{debug} ) {
     msg("pf_exists:    $pflags{exists}");
@@ -767,16 +668,6 @@
   }
 
   if ( $Options{debug} ) {
-=======
-
-  if ( $Options{debug} ) {
-    msg("pf_exists:    $pflags{exists}");
-    msg("pf_tags:      $pflags{tags}");
-    msg("pf_md5:       $pflags{md5}\n");
-  }
-
-  if ( $Options{debug} ) {
->>>>>>> 46ad834a
     msg("Tags to be written if tags need updating\n");
     msg( Dumper \%frames_to_update );
   }
@@ -829,16 +720,11 @@
     $Options{info}
       && msg( $pretendString . "Transcoding    \"$source\"" );
 
-<<<<<<< HEAD
-    my $convert_command = "\"$flaccmd\" @flacargs \"$source\""
-      . "| \"$lamecmd\" @lameargs - \"$tmpfilename\"";
-=======
     my $convert_command =
         "\"$flaccmd\" @flacargs "
       . quotemeta($source)
       . "| \"$lamecmd\" @lameargs - "
       . quotemeta($tmpfilename);
->>>>>>> 46ad834a
 
     $Options{debug} && msg("transcode: $convert_command");
 
